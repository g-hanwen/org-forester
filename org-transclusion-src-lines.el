--- conflicted
+++ resolved
@@ -17,11 +17,7 @@
 
 ;; Author: Noboru Ota <me@nobiot.com>
 ;; Created: 24 May 2021
-<<<<<<< HEAD
-;; Last modified: 28 March 2023
-=======
 ;; Last modified: 08 May 2023
->>>>>>> b3e59a7b
 
 ;;; Commentary:
 ;;  This is an extension to `org-transclusion'.  When active, it adds features
@@ -214,11 +210,7 @@
                           (format "#+begin_src %s" src-lang)
                           (when rest (format " %s" rest))
                           "\n"
-<<<<<<< HEAD
-                          (org-transclusion--ensure-newline src-content)
-=======
                           (org-transclusion-ensure-newline src-content)
->>>>>>> b3e59a7b
                           "#+end_src\n")))))
     ;; Return the payload either modified or unmodified
     payload))
@@ -311,8 +303,6 @@
                           (region-beginning)
                           (- (region-end) newline-offset))))
         (cons src-ov tc-ov))))
-<<<<<<< HEAD
-=======
 
 ;;; Thing-at-point
 (defun org-transclusion-keyword-value-thing-at-point (string)
@@ -339,7 +329,6 @@
   (if (not (string-suffix-p "\n" str))
       (concat str "\n")
     str))
->>>>>>> b3e59a7b
 
 (provide 'org-transclusion-src-lines)
 ;;; org-transclusion-src-lines.el ends here