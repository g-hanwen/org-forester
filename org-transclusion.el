--- conflicted
+++ resolved
@@ -17,11 +17,7 @@
 
 ;; Author:        Noboru Ota <me@nobiot.com>
 ;; Created:       10 October 2020
-<<<<<<< HEAD
 ;; Last modified: 05 February 2023
-=======
-;; Last modified: 9 November 2022
->>>>>>> cf51df7b
 
 ;; URL: https://github.com/nobiot/org-transclusion
 ;; Keywords: org-mode, transclusion, writing
